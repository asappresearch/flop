from typing import Optional
from copy import deepcopy

import math

import torch
import torch.nn as nn
from flambe.nn import Module

from .hardconcrete import HardConcrete


class ProjectedLinear(Module):
    """Linear layer with an internal projection."""

    def __init__(
        self,
        in_features: int,
        out_features: int,
        bias: bool = True,
        proj_features: Optional[int] = None,
        activation: Optional[nn.Module] = None,
    ) -> None:
        """Initialize a HardConcreteProjectedLinear module.

        Parameters
        ----------
        in_features : int
            The number of input features
        out_features : int
            The number of output features
        bias : bool, optional
            Whether to add a bias term, by default True
        proj_features: int, optional
            The numer of dimensions in the intermediate projection.
            By default: ``in_feat * out_feat // (in_feat + out_feat)``,
            which results in the same parameter count as a traditional
            (in_feat x out_feat) weight matrix.
        activation: nn.Module, optional
            An optional activation after the first projection.
            Default ``None``.

        """
        super().__init__()

        if proj_features is None:
            # Compute so that we keep the same number of parameters
            proj_features = in_features * out_features // (in_features + out_features)

        self.in_features = in_features
        self.out_features = out_features
        self.proj_features = proj_features

        self.activation = deepcopy(activation) if activation is not None else None
        self.linear1 = nn.Linear(in_features, proj_features, bias=False)
        self.linear2 = nn.Linear(proj_features, out_features, bias=bias)

    @classmethod
    def from_module(
        cls,
        module: nn.Linear,
        proj_features: Optional[int] = None,
        activation: Optional[nn.Module] = None,
    ) -> "ProjectedLinear":
        """Construct from a nn.Linear module.

        IMPORTANT: the weights are lost.

        Parameters
        ----------
        module: ProjectedLinear
            A ``Linear`` module.

        Returns
        -------
        ProjectedLinear
            A ProjectedLinear module of the same input and output dim.

        """
        in_features = module.in_features
        out_features = module.out_features
        bias = module.bias is not None
        new_module = cls(in_features, out_features, bias, proj_features, activation)

        return new_module

    def forward(self, data: torch.Tensor, **kwargs) -> torch.Tensor:  # type: ignore
        """Perform a forward pass through the layer.

        Parameters
        ----------
        data : torch.Tensor
            Tensor of shape [..., in_features]

        Returns
        -------
        torch.Tensor
            [Tensor of shape [..., out_features]

        """
        if self.activation is not None:
            return self.linear2(self.activation(self.linear1(data)))
        else:
            return self.linear2(self.linear1(data))

    def extra_repr(self) -> str:
        s = "in_features={in_features}, out_features={out_features}"
        s += ", proj_features={proj_features}"
        s += ", bias={}".format(str(self.linear2.bias is not None))
        if self.activation is not None:
            s += ", activation=" + str(self.activation)
        return s.format(**self.__dict__)

    def __repr__(self) -> str:
        return "{}({})".format(self.__class__.__name__, self.extra_repr())


class HardConcreteProjectedLinear(Module):
    """The hard concrete equivalent of ``ProjectedLinear``."""

    def __init__(
        self,
        in_features: int,
        out_features: int,
        bias: bool = True,
        init_mean: float = 0.5,
        init_std: float = 0.01,
        proj_features: Optional[int] = None,
    ) -> None:
        """Initialize a HardConcreteProjectedLinear module.

        Parameters
        ----------
        in_features : int
            The number of input features
        out_features : int
            The number of output features
        bias : bool, optional
            Whether to add a bias term, by default True
        init_mean : float, optional
            Initialization value for hard concrete parameter,
            by default 0.5.,
        init_std: float, optional
            Used to initialize the hard concrete parameters,
            by default 0.01.
        proj_features: int
            The number of dimensions in the hidden projection. Defaults
            to conserving the same number of parameters as a Linear
            layer, which implies a projected dimension of size:
            `in_features * out_features / (in_features + out_features)`

        """
        super().__init__()

        if proj_features is None:
            # Compute so that we keep the same number of parameters
            proj_features = in_features * out_features // (in_features + out_features)

        self.in_features = in_features
        self.out_features = out_features
        self.proj_features = proj_features

        self.weight = nn.Parameter(torch.zeros(in_features, proj_features))  # type: ignore
        self.weight_proj = nn.Parameter(torch.zeros(proj_features, out_features))  # type: ignore
        self.mask = HardConcrete(proj_features, init_mean, init_std)  # type: ignore

        if bias:
            self.bias = nn.Parameter(torch.zeros(out_features))  # type: ignore
        else:
            self.register_parameter("bias", None)  # type: ignore

        self.indices = None
        self.compiled_weight = None
        self.compiled_weight_proj = None
        self.reset_parameters()

    @classmethod
    def from_module(
        cls,
        module: ProjectedLinear,
        init_mean: float = 0.5,
        init_std: float = 0.01,
        keep_weights: bool = True,
    ) -> "HardConcreteProjectedLinear":
        """Construct from a pretrained ProjectedLinear module.

        IMPORTANT: the weights are conserved, but can be reinitialized
        with `keep_weights = False`.

        Parameters
        ----------
        module: ProjectedLinear
            A ``ProjectedLinear`` module.
        init_mean : float, optional
            Initialization value for hard concrete parameter,
            by default 0.5.,
        init_std: float, optional
            Used to initialize the hard concrete parameters,
            by default 0.01.

        Returns
        -------
        HardConreteProjectedLinear
            The input module with a hardconcrete mask introduced.

        """
        in_features = module.in_features
        out_features = module.out_features
        bias = module.linear2.bias is not None
        proj_features = module.proj_features
        new_module = cls(
            in_features, out_features, bias, init_mean, init_std, proj_features
        )

        if keep_weights:
            new_module.weight.data = module.linear1.weight.data.transpose(0, 1).clone()
            new_module.weight_proj.data = module.linear2.weight.data.transpose(
                0, 1
            ).clone()
            if bias:
                new_module.bias.data = module.linear2.bias.data.clone()

        return new_module

    def reset_parameters(self):
        """Reset network parameters."""
        self.mask.reset_parameters()
        nn.init.xavier_uniform_(self.weight)
        nn.init.xavier_uniform_(self.weight_proj)

        if self.bias is not None:
            fan_in, _ = nn.init._calculate_fan_in_and_fan_out(self.weight)
            bound = 1 / math.sqrt(fan_in)
            nn.init.uniform_(self.bias, -bound, bound)

    def num_prunable_parameters(self) -> int:
        """Get number of prunable parameters"""
        return (
            self.in_features * self.proj_features
            + self.out_features * self.proj_features
        )

    def num_parameters(self, train=True) -> torch.Tensor:
        """Get number of parameters."""
        params = torch.tensor(0, dtype=torch.float).to(self.weight)
        if train:
            n_proj = self.mask.l0_norm()
            params += self.in_features * n_proj + self.out_features * n_proj
        elif self.compiled_weight is not None and self.compiled_weight_proj is not None:
<<<<<<< HEAD
            params += len(self.compiled_weight.view(-1)) + len(
                self.compiled_weight_proj.view(-1)
            )
=======
            if isinstance(self.compiled_weight, int) and self.compiled_weight == -1:
                return params
            params += len(self.compiled_weight.view(-1)) + len(self.compiled_weight_proj.view(-1))
>>>>>>> 11ec793d
        return params

    def forward(self, data: torch.Tensor, **kwargs) -> torch.Tensor:  # type: ignore
        """Perform the forward pass.

        Parameters
        ----------
        data : torch.Tensor
            N-dimensional tensor, with last dimension `in_features`

        Returns
        -------
        torch.Tensor
            N-dimensional tensor, with last dimension `out_features`

        """
        if self.training:
            # First reset the compiled weights
            self.compiled_weight = None
            self.compiled_weight_proj = None
            self.indices = None

            # Sample, and compile dynamically
            mask = self.mask()
            indices = mask.data.nonzero().view(-1)
            if len(indices) == 0 or len(indices) > self.proj_features * 0.8:
                compiled_weight = self.weight
                weight_proj = self.weight_proj * mask.view(-1, 1)
                compiled_weight_proj = weight_proj
                U = data.matmul(compiled_weight).matmul(compiled_weight_proj)
            else:
                compiled_weight = self.weight.index_select(1, indices)
                weight_proj = self.weight_proj * mask.view(-1, 1)
                compiled_weight_proj = weight_proj.index_select(0, indices)
                U = data.matmul(compiled_weight).matmul(compiled_weight_proj)
        else:
            if self.compiled_weight is None:
                mask = self.mask()
                indices = mask.nonzero().view(-1)
                self.indices = indices

                # Compute new subweight
                if len(indices) > 0:  # type: ignore
                    self.compiled_weight = self.weight.index_select(1, indices)  # type: ignore
                    weight_proj = self.weight_proj * mask.view(-1, 1)
                    self.compiled_weight_proj = weight_proj.index_select(0, indices)
                else:
                    self.compiled_weight = -1  # type: ignore
                    self.compiled_weight_proj = -1  # type: ignore

            # Use the precompued sub weight
            if len(self.indices) == 0:
                output_size = data.size()[:-1] + (self.out_features,)
                U = data.new(size=output_size).zero_()  # type: ignore
            else:
                U = data.matmul(self.compiled_weight).matmul(self.compiled_weight_proj)  # type: ignore

        return U if self.bias is None else U + self.bias

    def extra_repr(self) -> str:
        s = "in_features={in_features}, out_features={out_features}"
        s += ", proj_features={proj_features}"
        s += ", bias={}".format(str(self.bias is not None))
        return s.format(**self.__dict__)

    def __repr__(self) -> str:
        return "{}({})".format(self.__class__.__name__, self.extra_repr())


class HardConcreteLinear(Module):
    """The hard concrete equivalent of ``nn.Linear``."""

    def __init__(
        self,
        in_features: int,
        out_features: int,
        bias: bool = True,
        init_mean: float = 0.5,
        init_std: float = 0.01,
    ) -> None:
        """Initialize a HardConcreteLinear module.

        Parameters
        ----------
        in_features : int
            The number of input features
        out_features : int
            The number of output features
        bias : bool, optional
            Whether to add a bias term, by default True
        init_mean : float, optional
            Initialization value for hard concrete parameter,
            by default 0.5.,
        init_std: float, optional
            Used to initialize the hard concrete parameters,
            by default 0.01.

        """
        super().__init__()

        self.in_features = in_features
        self.out_features = out_features

        self.weight = nn.Parameter(torch.zeros(in_features, out_features))  # type: ignore
        self.mask = HardConcrete(in_features, init_mean, init_std)  # type: ignore

        if bias:
            self.bias = nn.Parameter(torch.zeros(out_features))  # type: ignore
        else:
            self.register_parameter("bias", None)  # type: ignore

        self.indices = None
        self.compiled_weight = None
        self.reset_parameters()

    @classmethod
    def from_module(
        cls,
        module: nn.Linear,
        init_mean: float = 0.5,
        init_std: float = 0.01,
        keep_weights: bool = True,
    ) -> "HardConcreteLinear":
        """Construct from a pretrained nn.Linear module.

        IMPORTANT: the weights are conserved, but can be reinitialized
        with `keep_weights = False`.

        Parameters
        ----------
        module: nn.Linear
            A ``nn.Linear`` module.
        init_mean : float, optional
            Initialization value for hard concrete parameter,
            by default 0.5.,
        init_std: float, optional
            Used to initialize the hard concrete parameters,
            by default 0.01.

        Returns
        -------
        HardConreteLinear
            The input module with a hardconcrete mask introduced.

        """
        in_features = module.in_features
        out_features = module.out_features
        bias = module.bias is not None
        new_module = cls(in_features, out_features, bias, init_mean, init_std)

        if keep_weights:
            new_module.weight.data = module.weight.data.transpose(0, 1).clone()
            if bias:
                new_module.bias.data = module.bias.data.clone()

        return new_module

    def reset_parameters(self):
        """Reset network parameters."""
        self.mask.reset_parameters()
        nn.init.xavier_uniform_(self.weight)

        if self.bias is not None:
            fan_in, _ = nn.init._calculate_fan_in_and_fan_out(self.weight)
            bound = 1 / math.sqrt(fan_in)
            nn.init.uniform_(self.bias, -bound, bound)

    def num_prunable_parameters(self) -> int:
        """Get number of prunable parameters"""
        return self.in_features * self.out_features

    def num_parameters(self, train=True) -> torch.Tensor:
        """Get number of parameters."""
        params = torch.tensor(0, dtype=torch.float).to(self.weight)
        if train:
            n_active = self.mask.l0_norm()
            params += n_active * self.out_features
        elif self.compiled_weight is not None:
            if isinstance(self.compiled_weight, int) and self.compiled_weight == -1:
                return params
            params += len(self.compiled_weight.view(-1))
        return params

    def forward(self, data: torch.Tensor, **kwargs) -> torch.Tensor:  # type: ignore
        """Perform the forward pass.

        Parameters
        ----------
        data : torch.Tensor
            N-dimensional tensor, with last dimension `in_features`

        Returns
        -------
        torch.Tensor
            N-dimensional tensor, with last dimension `out_features`

        """
        if self.training:
            # First reset the compiled weights
            self.compiled_weight = None
            self.indices = None

            # Sample, and compile dynamically
            mask = self.mask()
            indices = mask.data.nonzero().view(-1)
            if len(indices) == 0 or len(indices) > self.in_features * 0.8:
                compiled_weight = self.weight * mask.view(-1, 1)
                U = data.matmul(compiled_weight)
            else:
                compiled_weight = self.weight * mask.view(-1, 1)
                compiled_weight = compiled_weight.index_select(0, indices)
                U = data.index_select(-1, indices).matmul(compiled_weight)
        else:
            if self.compiled_weight is None:
                mask = self.mask()
                indices = mask.nonzero().view(-1)
                self.indices = indices

                # Compute new subweight
                if len(indices) > 0:  # type: ignore
                    weight = self.weight * mask.view(-1, 1)
                    self.compiled_weight = weight.index_select(0, indices)  # type: ignore
                else:
                    self.compiled_weight = -1  # type: ignore

            # Use the precompued sub weight
            if len(self.indices) == 0:
                output_size = data.size()[:-1] + (self.out_features,)
                U = data.new(size=output_size).zero_()  # type: ignore
            else:
                U = data.index_select(-1, self.indices).matmul(self.compiled_weight)  # type: ignore

        return U if self.bias is None else U + self.bias

    def extra_repr(self) -> str:
        s = "in_features={in_features}, out_features={out_features}"
        s += ", bias={}".format(str(self.bias is not None))
        return s.format(**self.__dict__)

    def __repr__(self) -> str:
        return "{}({})".format(self.__class__.__name__, self.extra_repr())


class ProjectedLinearWithMask(Module):
    """ProjectedLinear with a diagonal mask to apply regulaization on.

    This object is used to compute the L1 and AGP baselines.

    """

    def __init__(
        self,
        in_features: int,
        out_features: int,
        bias: bool = True,
        epsilon: float = 1e-4,
        proj_features: Optional[int] = None,
    ) -> None:
        """Initialize a HardConcreteProjectedLinear module.

        Parameters
        ----------
        in_features : int
            The number of input features
        out_features : int
            The number of output features
        bias : bool, optional
            Whether to add a bias term, by default True
        proj_features: int
            The number of dimensions in the hidden projection. Defaults
            to conserving the same number of parameters as a Linear
            layer, which implies a projected dimension of size:
            `in_features * out_features / (in_features + out_features)`

        """
        super().__init__()

        if proj_features is None:
            # Compute so that we keep the same number of parameters
            proj_features = in_features * out_features // (in_features + out_features)

        self.in_features = in_features
        self.out_features = out_features
        self.proj_features = proj_features

        self.weight = nn.Parameter(torch.zeros(in_features, proj_features))  # type: ignore
        self.weight_proj = nn.Parameter(torch.zeros(proj_features, out_features))  # type: ignore
        self.mask = nn.Parameter(torch.ones(proj_features))  # type: ignore
        self.epsilon = epsilon

        if bias:
            self.bias = nn.Parameter(torch.zeros(out_features))  # type: ignore
        else:
            self.register_parameter("bias", None)  # type: ignore

        self.reset_parameters()

    @classmethod
    def from_module(
        cls, module: ProjectedLinear, epsilon: float = 1e-4, keep_weights: bool = True
    ) -> "HardConcreteProjectedLinear":
        """Construct from a pretrained ProjectedLinear module.

        IMPORTANT: the weights are conserved, but can be reinitialized
        with `keep_weights = False`.

        Parameters
        ----------
        module: ProjectedLinear
            A ``ProjectedLinear`` module.
        init_mean : float, optional
            Initialization value for hard concrete parameter,
            by default 0.5.,
        init_std: float, optional
            Used to initialize the hard concrete parameters,
            by default 0.01.

        Returns
        -------
        HardConreteProjectedLinear
            The input module with a hardconcrete mask introduced.

        """
        in_features = module.in_features
        out_features = module.out_features
        bias = module.linear2.bias is not None
        proj_features = module.proj_features
        new_module = cls(in_features, out_features, bias, epsilon, proj_features)

        if keep_weights:
            new_module.weight.data = module.linear1.weight.data.transpose(0, 1).clone()
            new_module.weight_proj.data = module.linear2.weight.data.transpose(
                0, 1
            ).clone()
            if bias:
                new_module.bias.data = module.linear2.bias.data.clone()

        return new_module

    def reset_parameters(self):
        """Reset network parameters."""
        nn.init.xavier_uniform_(self.weight)
        nn.init.xavier_uniform_(self.weight_proj)

        if self.bias is not None:
            fan_in, _ = nn.init._calculate_fan_in_and_fan_out(self.weight)
            bound = 1 / math.sqrt(fan_in)
            nn.init.uniform_(self.bias, -bound, bound)

    def num_prunable_parameters(self) -> int:
        """Get number of prunable parameters"""
        return (
            self.in_features * self.proj_features
            + self.out_features * self.proj_features
        )

    def num_parameters(self, train=True) -> torch.Tensor:
        """Get number of parameters."""
        params = torch.tensor(0, dtype=torch.float).to(self.weight)
        if train:
            n_proj = (self.mask.data.abs() > self.epsilon).sum()
            params += self.in_features * n_proj + self.out_features * n_proj
        elif (
            self.compiled_weight is not None
            and self.compiled_weight_proj is not None
            and isinstance(self.compiled_weight, torch.Tensor)
            and isinstance(self.compiled_weight_proj, torch.Tensor)
        ):
            params += len(self.compiled_weight.view(-1)) + len(
                self.compiled_weight_proj.view(-1)
            )
        return params

    def forward(self, data: torch.Tensor, **kwargs) -> torch.Tensor:  # type: ignore
        """Perform the forward pass.

        Parameters
        ----------
        data : torch.Tensor
            N-dimensional tensor, with last dimension `in_features`

        Returns
        -------
        torch.Tensor
            N-dimensional tensor, with last dimension `out_features`

        """
        if self.training:
            # First reset the compiled weights
            self.compiled_weight = None
            self.compiled_weight_proj = None
            self.indices = None

            # Sample, and compile dynamically
            weight_proj = self.weight_proj * self.mask.view(-1, 1)
            U = data.matmul(self.weight).matmul(weight_proj)
        else:
            if self.compiled_weight is None:
                mask = self.mask.data.abs() > self.epsilon
                indices = mask.nonzero().view(-1)
                self.indices = indices

                # Compute new subweight
                if len(indices) > 0:  # type: ignore
                    self.compiled_weight = self.weight.index_select(1, indices)  # type: ignore
                    weight_proj = self.weight_proj * self.mask.view(-1, 1)
                    self.compiled_weight_proj = weight_proj.index_select(0, indices)
                else:
                    self.compiled_weight = -1  # type: ignore
                    self.compiled_weight_proj = -1  # type: ignore

            # Use the precompued sub weight
            if len(self.indices) == 0:
                output_size = data.size()[:-1] + (self.out_features,)
                U = data.new(size=output_size).zero_()  # type: ignore
            else:
                U = data.matmul(self.compiled_weight).matmul(self.compiled_weight_proj)  # type: ignore

        return U if self.bias is None else U + self.bias

    def extra_repr(self) -> str:
        s = "in_features={in_features}, out_features={out_features}"
        s += ", proj_features={proj_features}"
        s += ", bias={}".format(str(self.bias is not None))
        return s.format(**self.__dict__)

    def __repr__(self) -> str:
        return "{}({})".format(self.__class__.__name__, self.extra_repr())<|MERGE_RESOLUTION|>--- conflicted
+++ resolved
@@ -247,15 +247,9 @@
             n_proj = self.mask.l0_norm()
             params += self.in_features * n_proj + self.out_features * n_proj
         elif self.compiled_weight is not None and self.compiled_weight_proj is not None:
-<<<<<<< HEAD
-            params += len(self.compiled_weight.view(-1)) + len(
-                self.compiled_weight_proj.view(-1)
-            )
-=======
             if isinstance(self.compiled_weight, int) and self.compiled_weight == -1:
                 return params
             params += len(self.compiled_weight.view(-1)) + len(self.compiled_weight_proj.view(-1))
->>>>>>> 11ec793d
         return params
 
     def forward(self, data: torch.Tensor, **kwargs) -> torch.Tensor:  # type: ignore
